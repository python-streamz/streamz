--- conflicted
+++ resolved
@@ -52,7 +52,6 @@
 
 
 @gen_cluster(client=True)
-<<<<<<< HEAD
 def test_partition_then_scatter_async(c, s, a, b):
     # Ensure partition w/ timeout before scatter works correctly for
     # asynchronous
@@ -91,7 +90,8 @@
                 time.sleep(1e-2)
 
             assert L == [1, 2, 3]
-=======
+
+
 def test_non_unique_emit(c, s, a, b):
     """Regression for https://github.com/python-streamz/streams/issues/397
 
@@ -107,7 +107,6 @@
 
     assert len(L) == 3
     assert L[0] != L[1] or L[0] != L[2]
->>>>>>> b3c46ebc
 
 
 @gen_cluster(client=True)
