from datetime import timedelta
import operator
from operator import add
from time import time

import pytest

from tornado import gen
from tornado.queues import Queue
from tornado.ioloop import IOLoop

import streamz as sz

from ..core import Stream
from streamz.sources import sink_to_file, Counter
from streamz.utils_test import inc, double, gen_test, tmpfile


def test_basic():
    source = Stream()
    b1 = source.map(inc)
    b2 = source.map(double)

    c = b1.scan(add)

    Lc = c.sink_to_list()
    Lb = b2.sink_to_list()

    for i in range(4):
        source.emit(i)

    assert Lc == [1, 3, 6, 10]
    assert Lb == [0, 2, 4, 6]


def test_scan():
    source = Stream()

    def f(acc, i):
        acc = acc + i
        return acc, acc

    L = source.scan(f, returns_state=True).sink_to_list()
    for i in range(3):
        source.emit(i)

    assert L == [0, 1, 3]


def test_filter():
    source = Stream()
    L = source.filter(lambda x: x % 2 == 0).sink_to_list()

    for i in range(10):
        source.emit(i)

    assert L == [0, 2, 4, 6, 8]


def test_map():
    def add(x=0, y=0):
        return x + y

    source = Stream()
    L = source.map(add, y=10).sink_to_list()

    source.emit(1)

    assert L[0] == 11


def test_map_args():
    source = Stream()
    L = source.map(operator.add, 10).sink_to_list()
    source.emit(1)
    assert L == [11]


def test_remove():
    source = Stream()
    L = source.remove(lambda x: x % 2 == 0).sink_to_list()

    for i in range(10):
        source.emit(i)

    assert L == [1, 3, 5, 7, 9]


def test_partition():
    source = Stream()
    L = source.partition(2).sink_to_list()

    for i in range(10):
        source.emit(i)

    assert L == [(0, 1), (2, 3), (4, 5), (6, 7), (8, 9)]


def test_sliding_window():
    source = Stream()
    L = source.sliding_window(2).sink_to_list()

    for i in range(10):
        source.emit(i)

    assert L == [(0, 1), (1, 2), (2, 3), (3, 4), (4, 5),
                 (5, 6), (6, 7), (7, 8), (8, 9)]


@gen_test()
def test_backpressure():
    q = Queue(maxsize=2)

    source = Stream()
    source.map(inc).scan(add, start=0).sink(q.put)

    @gen.coroutine
    def read_from_q():
        while True:
            yield q.get()
            yield gen.sleep(0.1)

    IOLoop.current().add_callback(read_from_q)

    start = time()
    for i in range(5):
        yield source.emit(i)
    end = time()

    assert end - start >= 0.2


@gen_test()
def test_timed_window():
    source = Stream()
    a = source.timed_window(0.01)

    L = a.sink_to_list()

    for i in range(10):
        yield source.emit(i)
        yield gen.sleep(0.004)

    yield gen.sleep(a.interval)
    assert L
    assert sum(L, []) == list(range(10))
    assert all(len(x) <= 3 for x in L)
    assert any(len(x) >= 2 for x in L)

    yield gen.sleep(0.1)
    assert not L[-1]


@gen_test()
def test_timed_window_backpressure():
    q = Queue(maxsize=1)

    source = Stream()
    source.timed_window(0.01).sink(q.put)

    @gen.coroutine
    def read_from_q():
        while True:
            yield q.get()
            yield gen.sleep(0.1)

    IOLoop.current().add_callback(read_from_q)

    start = time()
    for i in range(5):
        yield source.emit(i)
        yield gen.sleep(0.01)
    stop = time()

    assert stop - start > 0.2


def test_sink_to_file():
    with tmpfile() as fn:
        source = Stream()
        with sink_to_file(fn, source) as f:
            source.emit('a')
            source.emit('b')

        with open(fn) as f:
            data = f.read()

        assert data == 'a\nb\n'


@gen_test()
def test_counter():
    source = Counter(interval=0.01)
    L = source.sink_to_list()
    yield gen.sleep(0.1)

    assert L


@gen_test()
def test_rate_limit():
    source = Stream()
    L = source.rate_limit(0.05).sink_to_list()

    start = time()
    for i in range(5):
        yield source.emit(i)
    stop = time()
    assert stop - start > 0.2
    assert len(L) == 5


@gen_test()
def test_delay():
    source = Stream()
    L = source.delay(0.02).sink_to_list()

    for i in range(5):
        yield source.emit(i)

    assert not L

    yield gen.sleep(0.04)

    assert len(L) < 5

    yield gen.sleep(0.1)

    assert len(L) == 5


@gen_test()
def test_buffer():
    source = Stream()
    L = source.map(inc).buffer(10).map(inc).rate_limit(0.05).sink_to_list()

    start = time()
    for i in range(10):
        yield source.emit(i)
    stop = time()

    assert stop - start < 0.01
    assert not L

    start = time()
    for i in range(5):
        yield source.emit(i)
    stop = time()

    assert L
    assert stop - start > 0.04


def test_zip():
    a = Stream()
    b = Stream()
    c = sz.zip(a, b)

    L = c.sink_to_list()

    a.emit(1)
    b.emit('a')
    a.emit(2)
    b.emit('b')

    assert L == [(1, 'a'), (2, 'b')]
    d = Stream()
    # test zip from the object itself
    # zip 3 streams together
    e = a.zip(b, d)
    L2 = e.sink_to_list()

    a.emit(1)
    b.emit(2)
    d.emit(3)
    assert L2 == [(1, 2, 3)]


def test_combine_latest():
    a = Stream()
    b = Stream()
    c = a.combine_latest(b)
    d = a.combine_latest(b, emit_on=[a, b])

    L = c.sink_to_list()
    L2 = d.sink_to_list()

    a.emit(1)
    a.emit(2)
    b.emit('a')
    a.emit(3)
    b.emit('b')

    assert L == [(2, 'a'), (3, 'a'), (3, 'b')]
    assert L2 == [(2, 'a'), (3, 'a'), (3, 'b')]


def test_combine_latest_emit_on():
    a = Stream()
    b = Stream()
    c = a.combine_latest(b, emit_on=a)

    L = c.sink_to_list()

    a.emit(1)
    b.emit('a')
    a.emit(2)
    a.emit(3)
    b.emit('b')
    a.emit(4)

    assert L == [(2, 'a'), (3, 'a'), (4, 'b')]


def test_combine_latest_emit_on_stream():
    a = Stream()
    b = Stream()
    c = a.combine_latest(b, emit_on=0)

    L = c.sink_to_list()

    a.emit(1)
    b.emit('a')
    a.emit(2)
    a.emit(3)
    b.emit('b')
    a.emit(4)

    assert L == [(2, 'a'), (3, 'a'), (4, 'b')]


@gen_test()
def test_zip_timeout():
    a = Stream()
    b = Stream()
    c = sz.zip(a, b, maxsize=2)

    L = c.sink_to_list()

    a.emit(1)
    a.emit(2)

    future = a.emit(3)
    with pytest.raises(gen.TimeoutError):
        yield gen.with_timeout(timedelta(seconds=0.01), future)

    b.emit('a')
    yield future

    assert L == [(1, 'a')]


def test_frequencies():
    source = Stream()
    L = source.frequencies().sink_to_list()

    source.emit('a')
    source.emit('b')
    source.emit('a')

    assert L[-1] == {'a': 2, 'b': 1}


def test_concat():
    source = Stream()
    L = source.concat().sink_to_list()

    source.emit([1, 2, 3])
    source.emit([4, 5])
    source.emit([6, 7, 8])

    assert L == [1, 2, 3, 4, 5, 6, 7, 8]


def test_unique():
    source = Stream()
    L = source.unique().sink_to_list()

    source.emit(1)
    source.emit(2)
    source.emit(1)

    assert L == [1, 2]


def test_unique_key():
    source = Stream()
    L = source.unique(key=lambda x: x % 2, history=1).sink_to_list()

    source.emit(1)
    source.emit(2)
    source.emit(4)
    source.emit(6)
    source.emit(3)

    assert L == [1, 2, 3]


def test_unique_history():
    source = Stream()
    s = source.unique(history=2)
    L = s.sink_to_list()

    source.emit(1)
    source.emit(2)
    source.emit(1)
    source.emit(2)
    source.emit(1)
    source.emit(2)

    assert L == [1, 2]

    source.emit(3)
    source.emit(2)

    assert L == [1, 2, 3]

    source.emit(1)

    assert L == [1, 2, 3, 1]


def test_union():
    a = Stream()
    b = Stream()
    c = Stream()

    L = a.union(b, c).sink_to_list()

    a.emit(1)
    assert L == [1]
    b.emit(2)
    assert L == [1, 2]
    a.emit(3)
    assert L == [1, 2, 3]
    c.emit(4)
    assert L == [1, 2, 3, 4]


def test_collect():
    source1 = Stream()
    source2 = Stream()
    collector = source1.collect()
    L = collector.sink_to_list()
    source2.sink(collector.flush)

    source1.emit(1)
    source1.emit(2)
    assert L == []

    source2.emit('anything')  # flushes collector
    assert L == [(1, 2)]

    source2.emit('anything')
    assert L == [(1, 2), ()]

    source1.emit(3)
    assert L == [(1, 2), ()]

    source2.emit('anything')
    assert L == [(1, 2), (), (3,)]


def test_map_str():
    def add(x=0, y=0):
        return x + y

    source = Stream()
    s = source.map(add, y=10)
    assert str(s) == '<map; func=add>'


def test_filter_str():
    def add(x=0, y=0):
        return x + y

    source = Stream()
    s = source.filter(add)
    assert str(s) == '<filter; predicate=add>'


def test_timed_window_str():
    source = Stream()
    s = source.timed_window(.05)
    assert str(s) == '<timed_window; interval=0.05>'


def test_partition_str():
    source = Stream()
    s = source.partition(2)
    assert str(s) == '<partition; n=2>'


def test_stream_name_str():
<<<<<<< HEAD
    source = Stream(name='this is not a stream')
    assert str(source) == '<this is not a stream; Stream>'


def test_zip_latest():
    a = Stream()
    b = Stream()
    c = a.zip_latest(b)
    d = a.combine_latest(b, emit_on=a)

    L = c.sink_to_list()
    L2 = d.sink_to_list()

    a.emit(1)
    a.emit(2)
    b.emit('a')
    b.emit('b')
    a.emit(3)

    assert L == [(1, 'a'), (2, 'a'), (3, 'b')]
    assert L2 == [(3, 'b')]


def test_zip_latest_reverse():
    a = Stream()
    b = Stream()
    c = a.zip_latest(b)

    L = c.sink_to_list()

    b.emit('a')
    a.emit(1)
    a.emit(2)
    a.emit(3)
    b.emit('b')
    a.emit(4)

    assert L == [(1, 'a'), (2, 'a'), (3, 'a'), (4, 'b')]


def test_triple_zip_latest():
    from streamz.core import Stream
    s1 = Stream()
    s2 = Stream()
    s3 = Stream()
    s_simple = s1.zip_latest(s2, s3)
    L_simple = s_simple.sink_to_list()

    s1.emit(1)
    s2.emit('I')
    s2.emit("II")
    s1.emit(2)
    s2.emit("III")
    s3.emit('a')
    s3.emit('b')
    s1.emit(3)
    assert L_simple == [(1, 'III', 'a'), (2, 'III', 'a'), (3, 'III', 'b')]


def test_connect():
    source_downstream = Stream()
    # connect assumes this default behaviour
    # of stream initialization
    assert source_downstream.parents == []
    assert source_downstream.children == [None]

    # initialize the second stream to connect to
    source_upstream = Stream()

    sout = source_downstream.map(lambda x : x + 1)
    L = list()
    sout = sout.map(L.append)
    source_upstream.connect(source_downstream)

    source_upstream.emit(2)
    source_upstream.emit(4)

    assert L == [3, 5]
=======
    source = Stream(stream_name='this is not a stream')
    assert str(source) == '<this is not a stream; Stream>'
>>>>>>> ba7539ea
<|MERGE_RESOLUTION|>--- conflicted
+++ resolved
@@ -492,8 +492,7 @@
 
 
 def test_stream_name_str():
-<<<<<<< HEAD
-    source = Stream(name='this is not a stream')
+    source = Stream(stream_name='this is not a stream')
     assert str(source) == '<this is not a stream; Stream>'
 
 
@@ -570,8 +569,4 @@
     source_upstream.emit(2)
     source_upstream.emit(4)
 
-    assert L == [3, 5]
-=======
-    source = Stream(stream_name='this is not a stream')
-    assert str(source) == '<this is not a stream; Stream>'
->>>>>>> ba7539ea
+    assert L == [3, 5]